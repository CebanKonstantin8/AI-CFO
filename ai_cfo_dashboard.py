# ai_cfo_dashboard.py
# Streamlit dashboard for AI CFO-style metrics from an Excel file.
# Expects a sheet named "transaction" with columns:
# Date | Type | Category | Description | Amount

import base64
import datetime as dt
import io
import json
import os
import re
import urllib.parse
from typing import Dict, Iterable, Optional

import numpy as np
import pandas as pd
import plotly.express as px
import plotly.graph_objects as go
import plotly.io as pio
import streamlit as st
from openai import OpenAI

st.set_page_config(page_title="AI CFO — Dashboard", layout="wide")

# =========================
# Configuration & Aliases
# =========================
REQUIRED_COLS = ["Date", "Type", "Category", "Description", "Amount"]

DATE_DISPLAY_FMT = "%d/%m/%Y"
MONTH_DISPLAY_FMT = "%m/%Y"

REV_ALIASES = {"REVENUE", "REV", "INCOME", "SALES", "SALE", "EARNINGS", "TURNOVER"}
EXP_ALIASES = {"EXPENSE", "EXP", "COST", "PURCHASE", "PURCHASES", "SPEND", "SPENDING", "OUTFLOW", "PAYMENT"}

# =========================
# Helpers
# =========================
def infer_dayfirst_preference(series: pd.Series, default: bool = True) -> bool:
    """Infer whether day-first ordering is likely for ambiguous date strings."""
    if series.empty:
        return default

    tokens = series.str.extract(r"^\s*(?P<p1>\d{1,4})-(?P<p2>\d{1,2})-(?P<p3>\d{2,4})$")
    if tokens.empty:
        return default

    p1 = pd.to_numeric(tokens["p1"], errors="coerce")
    p2 = pd.to_numeric(tokens["p2"], errors="coerce")
    mask = p1.notna() & p2.notna()
    if not mask.any():
        return default

    p1 = p1[mask]
    p2 = p2[mask]

    # Focus on plausible day/month tokens (1-31)
    plaus_mask = (p1 <= 31) & (p2 <= 31)
    if not plaus_mask.any():
        return default

    p1 = p1[plaus_mask]
    p2 = p2[plaus_mask]

    dayfirst_signal = int((p1 > 12).sum())
    monthfirst_signal = int((p2 > 12).sum())

    if monthfirst_signal > dayfirst_signal:
        return False
    if dayfirst_signal > monthfirst_signal:
        return True

    # Fully ambiguous (all <= 12) – fall back to provided default.
    return default


def smart_parse_dates(series: pd.Series) -> pd.Series:
    """
    Robustly parse a mixed 'Date' column:
      - Excel serials (1900 or 1904 epoch auto-detected)
      - EU strings (dd.mm.yyyy, dd/mm/yyyy, dd-mm-yyyy) -> auto day/month inference
      - ISO fallbacks (preserve inferred semantics)
    Returns tz-naive timestamps; unparseable -> NaT.
    """
    s = series.copy()

    # Start with NaT
    out = pd.Series(pd.NaT, index=s.index, dtype="datetime64[ns]")

    # ---------- 1) Handle numeric-looking (possible Excel serials)
    as_num = pd.to_numeric(s, errors="coerce")
    excel_mask = as_num.notna() & (as_num >= 1) & (as_num <= 120000)  # allow wider range

    if excel_mask.any():
        # Try 1900-system first
        d1 = pd.to_datetime(as_num.loc[excel_mask], unit="D",
                            origin="1899-12-30", errors="coerce")
        # If many dates land pre-1930 (or NaT-heavy), try 1904-system
        too_old = (d1.dropna() < pd.Timestamp("1930-01-01")).mean() > 0.5
        many_nat = d1.isna().mean() > 0.5
        if too_old or many_nat:
            d1 = pd.to_datetime(as_num.loc[excel_mask], unit="D",
                                origin="1904-01-01", errors="coerce")
        out.loc[excel_mask] = d1

    # ---------- 2) Preserve existing datetime/date objects as-is
    date_like_mask = s.apply(lambda x: isinstance(x, (pd.Timestamp, dt.datetime, dt.date)))
    if date_like_mask.any():
        existing = pd.to_datetime(s.loc[date_like_mask], errors="coerce")
        out.loc[date_like_mask] = existing

    # ---------- 3) Handle strings and everything else
    str_mask = ~(excel_mask | date_like_mask)
    s_str = s.loc[str_mask].astype(str).str.strip()

    # Quick normalization: replace common separators with '-' for parser stability
    s_norm = (s_str.str.replace(r"[./]", "-", regex=True)
                    .str.replace(r"\s+.*$", "", regex=True))  # drop trailing time words if any

    prefer_dayfirst = infer_dayfirst_preference(s_norm)

    # EU-first pass (auto inferred)
    parsed1 = pd.to_datetime(
        s_norm,
        errors="coerce",
        dayfirst=prefer_dayfirst,
        infer_datetime_format=True,
    )
    need2 = parsed1.isna()
    if need2.any():
        # Fallback pass maintains day-first semantics while attempting less-normalised strings
        parsed2 = pd.to_datetime(
            s_str[need2],
            errors="coerce",
            dayfirst=prefer_dayfirst,
            infer_datetime_format=True,
        )
        parsed1.loc[need2] = parsed2

    out.loc[str_mask] = parsed1

    # ---------- 4) Ensure tz-naive
    try:
        if getattr(out.dt, "tz", None) is not None:
            out = out.dt.tz_localize(None)
    except Exception:
        pass

    return out


def format_dayfirst_scalar(val) -> str:
    ts = pd.to_datetime(val, errors="coerce", dayfirst=True)
    if pd.isna(ts):
        return ""
    return ts.strftime(DATE_DISPLAY_FMT)


def format_dayfirst_series(series: pd.Series) -> pd.Series:
    ts = pd.to_datetime(series, errors="coerce", dayfirst=True)
    return ts.dt.strftime(DATE_DISPLAY_FMT).fillna("")


def format_month_period(period_series: pd.Series) -> pd.Series:
    if period_series.empty:
        return period_series.astype(str)
    try:
        return period_series.dt.to_timestamp().dt.strftime(MONTH_DISPLAY_FMT).fillna("")
    except Exception:
        coerced = pd.to_datetime(period_series.astype(str), errors="coerce", dayfirst=True)
        return coerced.dt.strftime(MONTH_DISPLAY_FMT).fillna("")


def normalize_columns(df: pd.DataFrame) -> pd.DataFrame:
    rename_map = {}
    for col in df.columns:
        c = str(col).strip()
        for req in REQUIRED_COLS:
            if c.lower() == req.lower():
                rename_map[col] = req
                break
    return df.rename(columns=rename_map)

def normalize_type(t: str) -> str:
    t = str(t).strip().upper()
    if t in REV_ALIASES or t.startswith("REV"):
        return "REVENUE"
    if t in EXP_ALIASES or t.startswith("EXP"):
        return "EXPENSE"
    return t

def find_transaction_sheet(xls: pd.ExcelFile):
    for s in xls.sheet_names:
        if s.strip().lower() == "transaction":
            return s, True
    return xls.sheet_names[0], False

def load_excel(file: io.BytesIO) -> pd.DataFrame:
    xls = pd.ExcelFile(file)
    sheet, is_exact = find_transaction_sheet(xls)
    df = pd.read_excel(file, sheet_name=sheet, engine="openpyxl")
    df = normalize_columns(df)
    missing = [c for c in REQUIRED_COLS if c not in df.columns]
    if missing:
        raise ValueError(f"Missing expected columns: {missing}. Found: {list(df.columns)} (Sheet: {sheet})")

    df["Date"] = smart_parse_dates(df["Date"])
    df["Type"] = df["Type"].map(normalize_type)
    df["Category"] = df["Category"].astype(str)
    df["Description"] = df["Description"].astype(str)
    df["Amount"] = pd.to_numeric(df["Amount"], errors="coerce")
    df = df.dropna(subset=["Date", "Amount"]).copy()
    df["__sheet_used__"] = sheet
    df["__used_exact_tx_sheet__"] = is_exact
    return df


def build_cash_bridge(df: pd.DataFrame, start: dt.date, end: dt.date) -> Optional[go.Figure]:
    """Return a Waterfall showing revenue, expenses, and net change."""
    if df.empty:
        return None

    revenue = float(df.loc[df["Type"] == "REVENUE", "Amount"].abs().sum())
    expenses = float(df.loc[df["Type"] == "EXPENSE", "Amount"].abs().sum())
    if revenue == 0 and expenses == 0:
        return None

    net = revenue - expenses
    labels = ["Revenue", "Expenses", "Net change"]
    values = [revenue, -expenses, net]
    texts = [fmt_money(v) for v in values]

    fig = go.Figure(
        go.Waterfall(
            name="Cash bridge",
            orientation="v",
            measure=["relative", "relative", "total"],
            x=labels,
            y=values,
            text=texts,
            textposition="outside",
            connector={"line": {"color": "#666"}},
        )
    )
    fig.update_layout(
        title=f"Cash Bridge ({format_dayfirst_scalar(start)} → {format_dayfirst_scalar(end)})",
        showlegend=False,
        yaxis_title="Amount",
    )
    return fig


def build_budget_variance(df: pd.DataFrame, budgets: Dict[str, float]) -> Optional[pd.DataFrame]:
    """Return a DataFrame comparing actual vs budget for the supplied categories."""
    if df.empty or not budgets:
        return None

    actual = (
        df.assign(Abs=lambda d: d["Amount"].abs())
        .groupby("Category")["Abs"]
        .sum()
    )
    rows = []
    for category, budget in budgets.items():
        if budget is None:
            continue
        actual_val = float(actual.get(category, 0.0))
        rows.append(
            {
                "Category": category,
                "Actual": actual_val,
                "Budget": float(budget),
                "Variance": actual_val - float(budget),
            }
        )

    if not rows:
        return None

    result = pd.DataFrame(rows).set_index("Category")
    return result.sort_values("Variance", ascending=False)


def detect_anomalies(df: pd.DataFrame) -> pd.DataFrame:
    """Flag category-month spikes using a simple z-score threshold."""
    if df.empty:
        return pd.DataFrame(columns=["Category", "Month", "Spend", "Z-Score"])

    monthly = (
        df.assign(Abs=lambda d: d["Amount"].abs(), Month=df["Date"].dt.to_period("M"))
        .groupby(["Category", "Month"], as_index=False)["Abs"]
        .sum()
        .rename(columns={"Abs": "Spend"})
    )
    if monthly.empty:
        return pd.DataFrame(columns=["Category", "Month", "Spend", "Z-Score"])

    monthly["Mean"] = monthly.groupby("Category")["Spend"].transform("mean")
    monthly["Std"] = monthly.groupby("Category")["Spend"].transform("std")
    monthly["Std"] = monthly["Std"].replace(0, np.nan)
    monthly["Z-Score"] = (monthly["Spend"] - monthly["Mean"]) / monthly["Std"]
    flagged = monthly[monthly["Z-Score"].abs() >= 2].copy()
    if flagged.empty:
        return pd.DataFrame(columns=["Category", "Month", "Spend", "Z-Score"])

    flagged["Month"] = format_month_period(flagged["Month"])
    flagged["Spend"] = flagged["Spend"].map(float)
    return flagged[["Category", "Month", "Spend", "Z-Score"]].sort_values(
        ["Z-Score"], ascending=False
    )


def compute_daily_summary(df: pd.DataFrame) -> pd.DataFrame:
    """Aggregate revenue and expenses per day for the filtered frame."""
    if df.empty:
        return pd.DataFrame(columns=["Day", "Revenue", "Expenses", "Net"])

    daily_rev = (
        df[df["Type"] == "REVENUE"].groupby(df["Date"].dt.date)["Amount"].apply(lambda s: s.abs().sum())
    )
    daily_exp = (
        df[df["Type"] == "EXPENSE"].groupby(df["Date"].dt.date)["Amount"].apply(lambda s: s.abs().sum())
    )
    daily = pd.concat([daily_rev.rename("Revenue"), daily_exp.rename("Expenses")], axis=1).fillna(0.0)
    daily["Net"] = daily["Revenue"] - daily["Expenses"]
    daily = daily.reset_index().rename(columns={"index": "Day", "Date": "Day"})
    daily["Day"] = pd.to_datetime(daily["Day"], errors="coerce", dayfirst=True)
    return daily.dropna(subset=["Day"]).sort_values("Day")


def compute_monthly_summary(df: pd.DataFrame) -> pd.DataFrame:
    """Aggregate revenue and expenses per calendar month."""
    if df.empty:
        return pd.DataFrame(columns=["YearMonth", "Revenue", "Expenses"])

    monthly_rev = (
        df[df["Type"] == "REVENUE"]
        .assign(Abs=lambda d: d["Amount"].abs(), YearMonth=lambda d: d["Date"].dt.to_period("M"))
        .groupby("YearMonth", as_index=False)["Abs"].sum()
        .rename(columns={"Abs": "Revenue"})
    )
    monthly_exp = (
        df[df["Type"] == "EXPENSE"]
        .assign(Abs=lambda d: d["Amount"].abs(), YearMonth=lambda d: d["Date"].dt.to_period("M"))
        .groupby("YearMonth", as_index=False)["Abs"].sum()
        .rename(columns={"Abs": "Expenses"})
    )
    monthly = pd.merge(monthly_rev, monthly_exp, on="YearMonth", how="outer").fillna(0.0)
    return monthly.sort_values("YearMonth")


@st.cache_data(show_spinner=False)
def load_vendor_rules_csv(data: bytes) -> Optional[pd.DataFrame]:
    """Load optional vendor rules with pattern/vendor columns."""
    if not data:
        return None
    try:
        rules = pd.read_csv(io.BytesIO(data))
    except Exception:
        return None
    expected = {"pattern", "vendor"}
    if not expected.issubset({c.strip().lower() for c in rules.columns}):
        return None
    rename = {}
    for col in rules.columns:
        lower = col.strip().lower()
        if lower in expected:
            rename[col] = lower
    rules = rules.rename(columns=rename)
    rules = rules[["pattern", "vendor"]].dropna()
    return rules


def apply_vendor_rules(df: pd.DataFrame, rules: Optional[pd.DataFrame]) -> pd.DataFrame:
    """Annotate the Description column with vendor names based on regex/substrings."""
    if df.empty or rules is None or rules.empty:
        return df

    compiled = []
    for _, row in rules.iterrows():
        pattern = str(row["pattern"]).strip()
        vendor = str(row["vendor"]).strip()
        if not pattern or not vendor:
            continue
        try:
            compiled.append((re.compile(pattern, flags=re.IGNORECASE), vendor))
        except re.error:
            compiled.append((re.compile(re.escape(pattern), flags=re.IGNORECASE), vendor))

    if not compiled:
        return df

    vendors = []
    for desc in df["Description"].astype(str):
        vendor_label = ""
        for pattern, vendor in compiled:
            if pattern.search(desc):
                vendor_label = vendor
                break
        vendors.append(vendor_label)

    df = df.copy()
    df["Vendor"] = vendors
    return df


def top_vendors_by_spend(df: pd.DataFrame, limit: int = 10) -> pd.DataFrame:
    """Return top vendors by absolute spend."""
    if df.empty or "Vendor" not in df.columns:
        return pd.DataFrame(columns=["Vendor", "Spend"])

    spend = (
        df[df["Vendor"].astype(str) != ""]
        .assign(Abs=lambda d: d["Amount"].abs())
        .groupby("Vendor", as_index=False)["Abs"].sum()
        .rename(columns={"Abs": "Spend"})
        .sort_values("Spend", ascending=False)
        .head(limit)
    )
    return spend


def _budget_widget_key(category: str) -> str:
    """Generate a stable widget key for category budgets."""
    safe = re.sub(r"[^0-9a-zA-Z_]+", "_", str(category)).strip("_")
    safe = safe or "category"
    return f"budget_{safe.lower()}"


def compute_13_week_forecast(df: pd.DataFrame) -> Optional[pd.DataFrame]:
    """Create a naive 13-week forward forecast using trailing averages."""
    daily = compute_daily_summary(df)
    if daily.empty:
        return None

    forecast_days = 13 * 7
    history_window = min(56, len(daily))
    recent = daily.tail(history_window)
    revenue_avg = float(recent["Revenue"].mean()) if not recent.empty else 0.0
    expenses_avg = float(recent["Expenses"].mean()) if not recent.empty else 0.0

    last_day = daily["Day"].max()
    future_index = pd.date_range(last_day + pd.Timedelta(days=1), periods=forecast_days, freq="D")
    forecast = pd.DataFrame(
        {
            "Day": future_index,
            "Revenue": revenue_avg,
            "Expenses": expenses_avg,
        }
    )
    forecast["Net"] = forecast["Revenue"] - forecast["Expenses"]

    daily = pd.concat([daily, forecast], ignore_index=True)
    daily["is_forecast"] = daily["Day"] > last_day
    return daily


def build_forecast_chart(forecast_df: pd.DataFrame) -> Optional[go.Figure]:
    """Plot historical vs forward forecast with shading."""
    if forecast_df is None or forecast_df.empty:
        return None

    fig = go.Figure()
    hist = forecast_df[~forecast_df["is_forecast"]]
    fut = forecast_df[forecast_df["is_forecast"]]

    for name, color in [("Revenue", "#2ca02c"), ("Expenses", "#d62728")] :
        fig.add_trace(
            go.Scatter(
                x=hist["Day"],
                y=hist[name],
                name=f"Historical {name}",
                mode="lines",
                line=dict(color=color),
            )
        )
        fig.add_trace(
            go.Scatter(
                x=fut["Day"],
                y=fut[name],
                name=f"Forecast {name}",
                mode="lines",
                line=dict(color=color, dash="dash"),
                showlegend=True,
            )
        )

    if not fut.empty:
        fig.add_vrect(
            x0=fut["Day"].min(),
            x1=fut["Day"].max(),
            fillcolor="#f0f4ff",
            opacity=0.2,
            line_width=0,
            annotation_text="Forecast",
            annotation_position="top left",
        )

    fig.update_layout(
        title="13-Week Cash Forecast",
        xaxis_title=None,
        yaxis_title="Amount",
        legend_title=None,
    )
    fig.update_xaxes(tickformat="%d/%m/%Y")
    return fig


def build_dcf_sensitivity(
    df: pd.DataFrame,
    projection_years: int,
    revenue_growth: float,
    expense_growth: float,
    base_wacc: float,
    terminal_growth: float,
) -> Optional[Dict[str, object]]:
    """Create a heatmap of NPV sensitivity over WACC and terminal growth ranges."""
    if df.empty:
        return None

    wacc_values = np.linspace(max(base_wacc - 0.04, 0.001), base_wacc + 0.04, 9)
    terminal_values = np.linspace(terminal_growth - 0.02, terminal_growth + 0.02, 9)

    heat = []
    for tg in terminal_values:
        row = []
        for w in wacc_values:
            scenario = compute_dcf_projection(
                df,
                wacc=max(w, 0.0001),
                projection_years=projection_years,
                revenue_growth=revenue_growth,
                expense_growth=expense_growth,
                terminal_growth=tg,
            )
            row.append(np.nan if scenario is None else float(scenario.get("npv", np.nan)))
        heat.append(row)

    heat = np.array(heat)
    if np.all(np.isnan(heat)):
        return None

    x_labels = [f"{v*100:.1f}%" for v in wacc_values]
    y_labels = [f"{v*100:.1f}%" for v in terminal_values]
    fig = px.imshow(
        heat,
        x=x_labels,
        y=y_labels,
        labels=dict(x="WACC", y="Terminal growth", color="NPV"),
        text_auto=".2f",
    )
    fig.update_layout(
        title="DCF Sensitivity (NPV)",
        xaxis_title="WACC",
        yaxis_title="Terminal growth",
        coloraxis_colorbar=dict(title="NPV"),
    )
    return {
        "figure": fig,
        "wacc_range": (wacc_values.min(), wacc_values.max()),
        "terminal_range": (terminal_values.min(), terminal_values.max()),
    }


def build_shareable_link(
    start: dt.date,
    end: dt.date,
    selected_types: Iterable[str],
    rev_target: float,
    exp_target: float,
    mode: str,
) -> str:
    """Set query params for the current filters and return a relative shareable link."""
    params = {
        "start": [pd.to_datetime(start).strftime("%Y-%m-%d")] if start else [],
        "end": [pd.to_datetime(end).strftime("%Y-%m-%d")] if end else [],
        "types": [",".join(sorted(set(selected_types)))],
        "rev_target": [f"{rev_target:.2f}"],
        "exp_target": [f"{exp_target:.2f}"],
        "mode": [mode],
    }
    st.experimental_set_query_params(**{k: v for k, v in params.items() if v})
    query = urllib.parse.urlencode({k: v[0] for k, v in params.items() if v})
    return f"?{query}" if query else ""

def kpis_from_filtered(df: pd.DataFrame) -> dict:
    """Compute main metrics: revenue, expenses, cash, burn rate, runway, tables."""
    rev_mask = df["Type"] == "REVENUE"
    exp_mask = df["Type"] == "EXPENSE"

    rev_vals = df.loc[rev_mask, "Amount"].dropna().abs()
    exp_vals = df.loc[exp_mask, "Amount"].dropna().abs()

    revenue_sum = float(rev_vals.sum())
    expense_sum = float(exp_vals.sum())
    cash_balance = revenue_sum - expense_sum

    if not df.loc[exp_mask].empty:
        tmp = df.loc[exp_mask].copy()
        tmp["YearMonth"] = tmp["Date"].dt.to_period("M")
        monthly_expenses = tmp.groupby("YearMonth")["Amount"].apply(lambda s: s.abs().sum())
        burn_rate = float(monthly_expenses.mean()) if len(monthly_expenses) else 0.0
    else:
        burn_rate = 0.0

    # Runway = Cash / Burn rate
    runway = np.inf if burn_rate <= 0 else cash_balance / burn_rate

    last10 = df.sort_values("Date", ascending=False).head(10)

    top5_exp = df.loc[exp_mask].copy()
    top5_exp["__abs__"] = top5_exp["Amount"].abs()
    top5_exp = top5_exp.sort_values("__abs__", ascending=False).head(5).drop(columns="__abs__")

    top5_rev = df.loc[rev_mask].copy()
    top5_rev["__abs__"] = top5_rev["Amount"].abs()
    top5_rev = top5_rev.sort_values("__abs__", ascending=False).head(5).drop(columns="__abs__")

    return dict(
        revenue=revenue_sum,
        expenses=expense_sum,
        cash=cash_balance,
        burn=burn_rate,
        runway=runway,
        last10=last10,
        top5_exp=top5_exp,
        top5_rev=top5_rev,
    )

def fmt_money(x):
    try:
        val = float(x)
        if not np.isfinite(val):
            return "—"
        return f"{val:,.2f}"
    except Exception:
        return "—"

def fmt_runway(x):
    if np.isinf(x):
        return "∞"
    return f"{x:.1f} mo"

def _annualized_operating_profile(df: pd.DataFrame) -> dict:
    """Annualise current revenue and expense run-rates from the filtered data."""
    if df.empty:
        return {"months": 0, "revenue": 0.0, "expenses": 0.0}

    tmp = df.copy()
    tmp["YearMonth"] = pd.to_datetime(tmp["Date"], errors="coerce", dayfirst=True).dt.to_period("M")
    months = int(tmp["YearMonth"].nunique())
    if months <= 0:
        return {"months": 0, "revenue": 0.0, "expenses": 0.0}

    rev = tmp[tmp["Type"] == "REVENUE"]["Amount"].abs().sum()
    exp = tmp[tmp["Type"] == "EXPENSE"]["Amount"].abs().sum()

    scale = 12.0 / months
    return {
        "months": months,
        "revenue": float(rev * scale),
        "expenses": float(exp * scale),
    }


def compute_dcf_projection(
    df: pd.DataFrame,
    wacc: float,
    projection_years: int,
    revenue_growth: float,
    expense_growth: float,
    terminal_growth: float,
):
    """
    Build a simple DCF schedule using revenue/expense run-rates and growth assumptions.
    Returns a dict with schedule DataFrame, NPV, and terminal value components.
    """
    base = _annualized_operating_profile(df)
    if base["months"] == 0 or (base["revenue"] == 0 and base["expenses"] == 0):
        return None

    rows = []
    pv_sum = 0.0
    for year in range(1, projection_years + 1):
        revenue = base["revenue"] * ((1 + revenue_growth) ** year)
        expenses = base["expenses"] * ((1 + expense_growth) ** year)
        fcf = revenue - expenses
        discount_factor = (1 + wacc) ** year
        discounted_fcf = fcf / discount_factor
        pv_sum += discounted_fcf
        rows.append(
            {
                "Year": year,
                "Revenue": revenue,
                "Expenses": expenses,
                "FCF": fcf,
                "Discounted FCF": discounted_fcf,
            }
        )

    terminal_value = None
    terminal_pv = None
    warning = None
    if projection_years > 0:
        last_fcf = rows[-1]["FCF"]
        if wacc <= terminal_growth:
            warning = "Terminal growth must be lower than the WACC to compute a terminal value."
        else:
            terminal_value = last_fcf * (1 + terminal_growth) / (wacc - terminal_growth)
            terminal_pv = terminal_value / ((1 + wacc) ** projection_years)
            pv_sum += terminal_pv

    schedule = pd.DataFrame(rows)
    return {
        "base": base,
        "schedule": schedule,
        "npv": pv_sum,
        "terminal_value": terminal_value,
        "terminal_pv": terminal_pv,
        "warning": warning,
    }
# =========================
# UI — Sidebar
# =========================
st.sidebar.header("Upload file")
uploaded = st.sidebar.file_uploader("Upload Excel (.xlsx) with sheet 'transaction'", type=["xlsx"])

if not uploaded:
    st.title("AI CFO — Dashboard")
    st.info("Upload your Excel on the left. Sheet must be named **transaction** (case-insensitive).")
    st.stop()

@st.cache_data(show_spinner=False)
def _load_from_bytes(b: bytes):
    import io
    return load_excel(io.BytesIO(b))

file_bytes = uploaded.getvalue()          # <-- bytes change for each file
df_raw = _load_from_bytes(file_bytes)
df_raw["__row_id__"] = np.arange(len(df_raw))


# Date filters
min_ts = pd.to_datetime(df_raw["Date"], dayfirst=True, errors="coerce").min()
max_ts = pd.to_datetime(df_raw["Date"], dayfirst=True, errors="coerce").max()
if pd.isna(min_ts) or pd.isna(max_ts):
    st.error("No valid dates found after parsing.")
    st.stop()

min_d = min_ts.date()
max_d = max_ts.date()
default_range = (min_d, max_d) if min_d <= max_d else (max_d, min_d)
query_params = st.experimental_get_query_params()
start_override = query_params.get("start", [None])[0]
end_override = query_params.get("end", [None])[0]
date_override = None
if start_override and end_override:
    try:
        parsed_start = pd.to_datetime(start_override, errors="coerce", dayfirst=True)
        parsed_end = pd.to_datetime(end_override, errors="coerce", dayfirst=True)
        if pd.notna(parsed_start) and pd.notna(parsed_end):
            date_override = (parsed_start.date(), parsed_end.date())
    except Exception:
        date_override = None

type_options = ["REVENUE", "EXPENSE"]
type_override = []
if "types" in query_params:
    raw_types: Iterable[str] = query_params.get("types", [])
    for entry in raw_types:
        for token in str(entry).split(","):
            token = token.strip().upper()
            if token in type_options and token not in type_override:
                type_override.append(token)

rev_target_default = float(query_params.get("rev_target", [0.0])[0] or 0.0)
mode_override = query_params.get("mode", [None])[0] or None
exp_target_default = float(query_params.get("exp_target", [0.0])[0] or 0.0)

st.sidebar.header("Filters")
date_range = st.sidebar.date_input(
    "Date range",
    value=date_override or default_range,
    min_value=min_d,
    max_value=max_d,
    format="DD/MM/YYYY",
)
if isinstance(date_range, (tuple, list)) and len(date_range) == 2:
    start_date, end_date = date_range
else:
    start_date, end_date = default_range

selected_types = st.sidebar.multiselect(
    "Type",
    options=type_options,
    default=type_override or type_options,
)

st.sidebar.header("Targets")
rev_target = st.sidebar.number_input(
    "Revenue target",
    min_value=0.0,
    value=float(rev_target_default),
    step=1000.0,
    help="Target revenue for the currently selected period.",
)
exp_target = st.sidebar.number_input(
    "Expenses target",
    min_value=0.0,
    value=float(exp_target_default),
    step=1000.0,
    help="Target expenses for the currently selected period.",
)

st.sidebar.header("DCF Model Inputs")
projection_years = st.sidebar.slider(
    "Projection years",
    min_value=1,
    max_value=10,
    value=5,
)
rev_growth_pct = st.sidebar.number_input(
    "Revenue growth rate (% per year)",
    value=5.0,
    step=0.5,
    format="%0.1f",
)
exp_growth_pct = st.sidebar.number_input(
    "Expense growth rate (% per year)",
    value=3.0,
    step=0.5,
    format="%0.1f",
)
terminal_growth_pct = st.sidebar.number_input(
    "Terminal growth rate (%)",
    value=2.0,
    step=0.5,
    format="%0.1f",
)
wacc_pct = st.sidebar.number_input(
    "WACC (%)",
    min_value=0.1,
    value=10.0,
    step=0.1,
    format="%0.1f",
    help="Weighted Average Cost of Capital used to discount future cash flows.",
)

vendor_rules_file = st.sidebar.file_uploader(
    "Vendor rules CSV",
    type=["csv"],
    help="Optional mapping with columns pattern,vendor (substring or regex to vendor name).",
)
vendor_rules = None
if vendor_rules_file is not None:
    vendor_rules = load_vendor_rules_csv(vendor_rules_file.getvalue())
    if vendor_rules is None:
        st.sidebar.info("Could not parse vendor rules. Expected columns: pattern, vendor.")

# =========================
# Apply Filters
# =========================
df = df_raw.copy()
df = df[(df["Date"].dt.date >= start_date) & (df["Date"].dt.date <= end_date)]
if selected_types:
    df = df[df["Type"].isin(selected_types)]
# Create YearMonth once for the filtered frame
df["YearMonth"] = df["Date"].dt.to_period("M")
df["Date"] = pd.to_datetime(df["Date"], errors="coerce", dayfirst=True)

if vendor_rules is not None:
    df = apply_vendor_rules(df, vendor_rules)

budget_categories = sorted(df["Category"].dropna().unique())[:20]
budgets: Dict[str, float] = {}
if budget_categories:
    st.sidebar.header("Budgets (this period)")
    for cat in budget_categories:
        widget_key = _budget_widget_key(cat)
        budgets[cat] = st.sidebar.number_input(
            f"Budget: {cat}",
            min_value=0.0,
            value=float(st.session_state.get(widget_key, 0.0)),
            step=500.0,
            key=widget_key,
        )
else:
    budgets = {}

# =========================
# KPIs
# =========================
kpi = kpis_from_filtered(df)

col1, col2, col3, col4, col5 = st.columns(5)
col1.metric("Cash balance", fmt_money(kpi["cash"]))
col2.metric("Burn rate (avg monthly expenses)", fmt_money(kpi["burn"]))
col3.metric("Runway (months)", fmt_runway(kpi["runway"]))

exp_delta = kpi["expenses"] - exp_target if exp_target else None
rev_delta = kpi["revenue"] - rev_target if rev_target else None

col4.metric(
    "Expenses",
    fmt_money(kpi["expenses"]),
    delta=fmt_money(exp_delta) if exp_delta is not None else None,
    delta_color="inverse"
)
col5.metric(
    "Revenue",
    fmt_money(kpi["revenue"]),
    delta=fmt_money(rev_delta) if rev_delta is not None else None,
    delta_color="normal"
)

if np.isfinite(kpi["runway"]) and kpi["runway"] < 6:
    st.toast(
        f"Runway alert: only {fmt_runway(kpi['runway'])} remaining based on current burn.",
        icon="⚠️",
    )
if exp_target > 0 and kpi["expenses"] > exp_target:
    st.toast(
        f"Expenses exceed target by {fmt_money(kpi['expenses'] - exp_target)}.",
        icon="🔥",
    )
if rev_target > 0 and kpi["revenue"] < rev_target:
    st.toast(
        f"Revenue is below target by {fmt_money(rev_target - kpi['revenue'])}.",
        icon="⚠️",
    )

budget_fig = None
budget_variance = build_budget_variance(df, budgets)
if budget_variance is not None and not budget_variance.empty:
    st.subheader("Budget vs Actuals by Category")
    budget_display = budget_variance.reset_index()
    budget_fig = px.bar(
        budget_display,
        x="Category",
        y=["Actual", "Budget"],
        barmode="group",
        title="Budget vs Actuals",
    )
    budget_fig.update_layout(legend_title=None, xaxis_title=None, yaxis_title="Amount")
    st.plotly_chart(budget_fig, use_container_width=True, theme="streamlit")
    variance_table = budget_display.assign(
        Actual=budget_display["Actual"].map(fmt_money),
        Budget=budget_display["Budget"].map(fmt_money),
        Variance=budget_display["Variance"].map(fmt_money),
    )
    st.dataframe(variance_table.sort_values("Variance", ascending=False), use_container_width=True)
else:
    budget_variance = None

anomalies_df = detect_anomalies(df)
if not anomalies_df.empty:
    st.toast(
        f"Detected {len(anomalies_df)} category-month anomalies (|z| ≥ 2).",
        icon="🚨",
    )
    st.subheader("Anomaly & Spike Detection")
    anomalies_display = anomalies_df.copy()
    anomalies_display["Spend"] = anomalies_display["Spend"].map(fmt_money)
    anomalies_display["Z-Score"] = anomalies_display["Z-Score"].map(lambda v: f"{v:.2f}")
    st.dataframe(anomalies_display, use_container_width=True)
else:
    anomalies_df = pd.DataFrame(columns=["Category", "Month", "Spend", "Z-Score"])

share_col = st.columns([1, 3])[0]
if "shareable_link" not in st.session_state:
    st.session_state.shareable_link = ""
if share_col.button("Copy Shareable Link"):
    share_link = build_shareable_link(
        start_date,
        end_date,
        selected_types,
        rev_target,
        exp_target,
        st.session_state.get("cfo_mode", mode_override or "Strategic"),
    )
    st.session_state.shareable_link = share_link
if st.session_state.shareable_link:
    st.text_input("Shareable link", st.session_state.shareable_link, key="shareable_link_display", disabled=True)

rev_growth = rev_growth_pct / 100.0
exp_growth = exp_growth_pct / 100.0
terminal_growth = terminal_growth_pct / 100.0
wacc = wacc_pct / 100.0

st.markdown("### 💰 Discounted Cash Flow (DCF) Valuation")
dcf_sensitivity_fig = None
dcf = compute_dcf_projection(
    df,
    wacc=wacc,
    projection_years=projection_years,
    revenue_growth=rev_growth,
    expense_growth=exp_growth,
    terminal_growth=terminal_growth,
)

if dcf is None:
    st.info("Not enough data to build a DCF model. Provide more revenue and expense history.")
else:
    base = dcf["base"]
    cols = st.columns(3)
    cols[0].metric("Annualised revenue", fmt_money(base["revenue"]))
    cols[1].metric("Annualised expenses", fmt_money(base["expenses"]))
    cols[2].metric("Projection horizon", f"{projection_years} years")

    if dcf["warning"]:
        st.warning(dcf["warning"])

    valuation = dcf["npv"]
    terminal_pv = dcf.get("terminal_pv") or 0.0
    st.metric("Enterprise value (DCF)", fmt_money(valuation))
    st.caption(
        f"Assumptions: WACC {wacc_pct:.1f}% • Revenue growth {rev_growth_pct:.1f}% • Expense growth {exp_growth_pct:.1f}% • Terminal growth {terminal_growth_pct:.1f}%"
    )

    schedule_display = dcf["schedule"].copy()
    for col in ["Revenue", "Expenses", "FCF", "Discounted FCF"]:
        schedule_display[col] = schedule_display[col].map(fmt_money)
    schedule_display["Year"] = schedule_display["Year"].apply(lambda y: f"Year {y}")

    st.dataframe(
        schedule_display,
        use_container_width=True,
    )

    sensitivity = build_dcf_sensitivity(
        df,
        projection_years=projection_years,
        revenue_growth=rev_growth,
        expense_growth=exp_growth,
        base_wacc=wacc,
        terminal_growth=terminal_growth,
    )
    if sensitivity:
        dcf_sensitivity_fig = sensitivity["figure"]
        st.plotly_chart(dcf_sensitivity_fig, use_container_width=True, theme="streamlit")
        st.caption(
            "Sensitivity ranges — WACC {:.1f}% to {:.1f}% • Terminal growth {:.1f}% to {:.1f}%".format(
                sensitivity["wacc_range"][0] * 100,
                sensitivity["wacc_range"][1] * 100,
                sensitivity["terminal_range"][0] * 100,
                sensitivity["terminal_range"][1] * 100,
            )
        )
    else:
        dcf_sensitivity_fig = None

    if dcf.get("terminal_value") is not None:
        st.caption(
            f"Terminal value: {fmt_money(dcf['terminal_value'])} (PV: {fmt_money(terminal_pv)})"
        )

# --- CFO context helpers (place near other helpers, BEFORE the UI code) ---
def _periodize(df, months=1):
    if df.empty:
        return df
    end = df["Date"].max().normalize()
    start = (end - pd.DateOffset(months=months)).normalize() + pd.offsets.MonthBegin(0)
    return df[(df["Date"] >= start) & (df["Date"] <= end)]

def summarize_context(df):
    if df.empty:
        return {"empty": True}
    rev = df[df["Type"]=="REVENUE"]["Amount"].abs().sum()
    exp = df[df["Type"]=="EXPENSE"]["Amount"].abs().sum()
    cash = rev - exp

    top_exp_cat = (df[df["Type"]=="EXPENSE"]
                   .groupby("Category", dropna=False)["Amount"].sum()
                   .abs().sort_values(ascending=False).head(5).to_dict())
    top_rev_cat = (df[df["Type"]=="REVENUE"]
                   .groupby("Category", dropna=False)["Amount"].sum()
                   .abs().sort_values(ascending=False).head(5).to_dict())

    df["YearMonth"] = df["Date"].dt.to_period("M")
    mo_rev = df[df["Type"]=="REVENUE"].groupby("YearMonth")["Amount"].sum().abs()
    mo_exp = df[df["Type"]=="EXPENSE"].groupby("YearMonth")["Amount"].sum().abs()
    last_rev, prev_rev = (mo_rev.tail(2).tolist()+[0,0])[-2:]
    last_exp, prev_exp = (mo_exp.tail(2).tolist()+[0,0])[-2:]
    mom_rev = (last_rev - prev_rev) if prev_rev else None
    mom_exp = (last_exp - prev_exp) if prev_exp else None

    return {
        "empty": False,
        "revenue": float(rev),
        "expenses": float(exp),
        "cash": float(cash),
        "mom": {"rev_delta": mom_rev, "exp_delta": mom_exp},
        "top_exp_cat": top_exp_cat,
        "top_rev_cat": top_rev_cat,
        "top5_expenses": (df[df["Type"]=="EXPENSE"]
                  .assign(Abs=lambda d: d["Amount"].abs())
                  .nlargest(5, "Abs")[["Date","Category","Description","Amount"]]
                  .assign(Date=lambda d: format_dayfirst_series(d["Date"]))
                  .astype(str).values.tolist()),
        "top5_revenues": (df[df["Type"]=="REVENUE"]
                  .assign(Abs=lambda d: d["Amount"].abs())
                  .nlargest(5, "Abs")[["Date","Category","Description","Amount"]]
                  .assign(Date=lambda d: format_dayfirst_series(d["Date"]))
                  .astype(str).values.tolist()),

        "date_start": format_dayfirst_scalar(df["Date"].min()),
        "date_end": format_dayfirst_scalar(df["Date"].max()),
    }

st.markdown("---")
# --- AI CFO: tightly grounded, 100-word max, no outside info ---

OPENAI_API_KEY = st.secrets.get("OPENAI_API_KEY")
if not OPENAI_API_KEY:
    st.error("Missing OPENAI_API_KEY in secrets.")
    st.stop()

client = OpenAI(api_key=OPENAI_API_KEY)

def _agg_context(df, kpi, revenue_target=None, expense_target=None):
    """
    Aggregate financial context from the transaction sheet for the AI CFO.
    Produces a compact structured dictionary for GPT input.
    """
    if df.empty:
        return {"empty": True}

    f = df.copy()
    f["YearMonth"] = pd.to_datetime(f["Date"], errors="coerce", dayfirst=True).dt.to_period("M")

    # Category-level aggregation (absolute sums)
    exp_by_cat = (
        f[f["Type"] == "EXPENSE"]
        .groupby("Category")["Amount"]
        .sum()
        .abs()
        .sort_values(ascending=False)
        .head(8)
        .to_dict()
    )
    rev_by_cat = (
        f[f["Type"] == "REVENUE"]
        .groupby("Category")["Amount"]
        .sum()
        .abs()
        .sort_values(ascending=False)
        .head(8)
        .to_dict()
    )

    # Month-over-month trends (last 12 months)
    m_rev = (
        f[f["Type"] == "REVENUE"]
        .groupby("YearMonth")["Amount"]
        .sum()
        .abs()
        .tail(12)
    )
    m_exp = (
        f[f["Type"] == "EXPENSE"]
        .groupby("YearMonth")["Amount"]
        .sum()
        .abs()
        .tail(12)
    )
    m_df = pd.DataFrame({"Revenue": m_rev, "Expenses": m_exp}).fillna(0.0)
    mom_rev = None
    mom_exp = None
    if len(m_df) >= 2:
        mom_rev = float(m_df["Revenue"].iloc[-1] - m_df["Revenue"].iloc[-2])
        mom_exp = float(m_df["Expenses"].iloc[-1] - m_df["Expenses"].iloc[-2])

    m_df_display = m_df.reset_index().rename(columns={"index": "YearMonth"})
    if "YearMonth" in m_df_display.columns:
        m_df_display["YearMonth"] = format_month_period(m_df_display["YearMonth"])

    # Top transactions
    top_exp = (
        f[f["Type"] == "EXPENSE"]
        .assign(Abs=f["Amount"].abs())
        .nlargest(5, "Abs")[["Date", "Category", "Description", "Amount"]]
        .assign(Date=lambda d: format_dayfirst_series(d["Date"]))
        .astype(str)
        .values.tolist()
    )
    top_rev = (
        f[f["Type"] == "REVENUE"]
        .assign(Abs=f["Amount"].abs())
        .nlargest(5, "Abs")[["Date", "Category", "Description", "Amount"]]
        .assign(Date=lambda d: format_dayfirst_series(d["Date"]))
        .astype(str)
        .values.tolist()
    )

    # Target tracking
    targets = None
    if revenue_target or expense_target:
        targets = {
            "revenue_target": float(revenue_target) if revenue_target not in (None, 0) else None,
            "expense_target": float(expense_target) if expense_target not in (None, 0) else None,
        }
        if targets["revenue_target"] is not None:
            targets["revenue_delta"] = float(kpi["revenue"] - targets["revenue_target"])
        if targets["expense_target"] is not None:
            targets["expense_delta"] = float(kpi["expenses"] - targets["expense_target"])

    # Construct final context
    return {
        "empty": False,
        "period": {
            "start": format_dayfirst_scalar(f["Date"].min()),
            "end": format_dayfirst_scalar(f["Date"].max()),
        },
        "kpis": {
            "revenue": float(kpi["revenue"]),
            "expenses": float(kpi["expenses"]),
            "cash": float(kpi["cash"]),
            "burn_rate_monthly": float(kpi["burn"]),
            "runway_months": (
                None if np.isinf(kpi["runway"]) else float(kpi["runway"])
            ),
        },
        "mix": {
            "expense_by_category": exp_by_cat,
            "revenue_by_category": rev_by_cat,
        },
        "trend_last_12m": m_df_display.astype(str).values.tolist(),
        "mom_delta": {"revenue": mom_rev, "expenses": mom_exp},
        "top5_expenses": top_exp,
        "top5_revenues": top_rev,
        "targets": targets,
    }


# --- Session state for conversation ---
if "chat" not in st.session_state:
    st.session_state.chat = []   # list of {"role":"user/assistant", "content": "...", "ts": "ISO"}
def _compact_history(turns, max_chars=1200, max_turns=8):
    """Return a compact string summary of the last N turns for grounding."""
    if not turns: return ""
    # Take last N turns
    recent = turns[-max_turns:]
    # Format: 'CEO:' for user, 'CFO:' for assistant
    lines = []
    for t in recent:
        who = "CEO" if t["role"] == "user" else "CFO"
        txt = (t["content"] or "").strip().replace("\n"," ")
        lines.append(f"{who}: {txt}")
    s = " | ".join(lines)
    return (s[:max_chars] + "…") if len(s) > max_chars else s

def ai_cfo_reply(prompt_text: str, tone="direct", length="medium", mode="Strategic") -> str:
    # Word/Token budgets
    targets = {"short":(120,350), "medium":(220,600), "long":(350,900)}
    target_words, max_tokens = targets.get(length, (220, 600))

    # Build rich financial context
    ctx = _agg_context(df, kpi, revenue_target=rev_target, expense_target=exp_target)
    if ctx.get("empty"): return "No data available. Upload transactions or widen the date range."

    # Conversation memory (last turns)
    history = _compact_history(st.session_state.chat, max_chars=1200, max_turns=8)

    # Mode-specific guidance
    mode_directives = {
        "Strategic": (
            "Focus on medium-to-long term themes: scalability, margin structure, pricing, capital planning. "
            "Tie advice to trends and category mix. Suggest sequencing and KPIs to monitor."
        ),
        "Tactical": (
            "Focus on the next 1–3 months: cost controls, vendor negotiations, payment terms, CAC payback. "
            "Provide concrete thresholds and weekly cadences."
        ),
        "Urgent": (
            "Assume cash safety is priority. Preserve runway immediately with quantified cuts or deferrals, "
            "bridge actions, and red-line alerts. Keep guidance concise and directive."
        ),
    }[mode]

    # System: firm guardrails
    system = (
        "You are a 30+ year seasoned CFO advising the CEO. "
        "STRICTLY use only the provided financial data and the CEO’s request. "
        "Do NOT discuss code, files, or implementation. Be numbers-first and executive. "
        f"Tone: {tone}. Target ~{target_words} words."
    )

    # Structure with request FIRST
    instructions = (
        "Respond with Markdown using this structure:\n"
        "1. **CEO Request Response** – Open with 2–3 sentences that address the CEO directly, cite at least two concrete metrics, and state progress versus any revenue/expense targets when provided (actual, target, variance).\n"
        "2. **CFO Insights** – Provide a bullet list of 3–4 data-driven observations covering trends, runway, category mix, or target gaps. Keep every bullet concise and quantified.\n"
        "3. **Next Steps** – Close with a numbered list of 2–3 decisive actions for the CEO.\n"
        "Avoid generic advice, keep focus on provided data, and do not mention code."
    )

    payload = {
        "conversation_type": mode,
        "conversation_context_compact": history,
        "ceo_request": prompt_text,
        "financial_data": ctx,
        "mode_directives": mode_directives,
        "instructions": instructions,
    }

    resp = client.responses.create(
        model="gpt-4o-mini",
        input=[
            {"role":"system","content": system},
            {"role":"user","content":
                f"CEO_REQUEST:\n{prompt_text}\n\n"
                f"RECENT_CONVERSATION (compressed):\n{history or 'n/a'}\n\n"
                f"FINANCIAL_DASHBOARD_DATA:\n{ctx}\n\n"
                f"MODE_DIRECTIVES:\n{mode_directives}\n\n"
                f"{instructions}"
            }
        ],
        max_output_tokens=max_tokens,
    )
    return resp.output_text.strip()

# --- Chat UI ---
# ---- Conversation controls & helpers ----
st.markdown("### 💬 Converse with your AI CFO")

# Persist user preferences
if "cfo_tone" not in st.session_state: st.session_state.cfo_tone = "direct"
if "cfo_length" not in st.session_state: st.session_state.cfo_length = "medium"
if "cfo_mode" not in st.session_state: st.session_state.cfo_mode = mode_override or "Strategic"

colA, colB, colC = st.columns(3)
st.session_state.cfo_tone = colA.selectbox("Tone", ["direct","supportive","challenging"], index=0)
st.session_state.cfo_length = colB.selectbox("Length", ["short","medium","long"], index=1)
mode_options = ["Strategic", "Tactical", "Urgent"]
mode_index = mode_options.index(st.session_state.cfo_mode) if st.session_state.cfo_mode in mode_options else 0
st.session_state.cfo_mode = colC.radio("Conversation type", mode_options, index=mode_index)

# Conversation store
if "chat" not in st.session_state: st.session_state.chat = []  # [{role, content, ts}]
if st.button("↺ Reset conversation"):
    st.session_state.chat = []
    st.rerun()

# Render history
for m in st.session_state.chat:
    with st.chat_message(m["role"]):
        st.write(m["content"])

user_msg = st.chat_input("Ask your CFO…")
if user_msg:
    st.session_state.chat.append({"role":"user","content":user_msg,"ts":dt.datetime.utcnow().isoformat()})
    with st.chat_message("user"): st.write(user_msg)

    with st.chat_message("assistant"):
        with st.spinner("CFO is reviewing your dashboard…"):
            reply = ai_cfo_reply(
                user_msg,
                tone=st.session_state.cfo_tone,
                length=st.session_state.cfo_length,
                mode=st.session_state.cfo_mode
            )
        st.write(reply)
        st.session_state.chat.append({"role":"assistant","content":reply,"ts":dt.datetime.utcnow().isoformat()})


def _moneyfmt(x):
    try: return f"{float(x):,.2f}"
    except: return str(x)

def df_to_html(df, cols, title):
    if df.empty:
        return f"<h3>{title}</h3><p>No rows.</p>"
    df2 = df.copy()
    if "Date" in df2.columns:
        df2["Date"] = format_dayfirst_series(df2["Date"])

    if "Amount" in df2.columns:
        df2["Amount"] = df2["Amount"].map(_moneyfmt)
    html = df2[cols].to_html(index=False, escape=False)
    return f"<h3>{title}</h3>{html}"

# --- Build downloadable HTML report (dashboard + chat transcript) ---
def fig_to_b64(fig) -> str:
    png = pio.to_image(fig, format="png", scale=2)  # requires kaleido
    return base64.b64encode(png).decode("utf-8")

def build_report_html() -> bytes:
    # Snap KPIs
    snap = {
        "cash": _moneyfmt(kpi['cash']),
        "burn": _moneyfmt(kpi['burn']),
        "runway": ("∞" if np.isinf(kpi["runway"]) else f"{kpi['runway']:.1f} mo"),
        "expenses": _moneyfmt(kpi['expenses']),
        "revenue": _moneyfmt(kpi['revenue']),
        "period": (
            f"{format_dayfirst_scalar(df['Date'].min())} → {format_dayfirst_scalar(df['Date'].max())}"
            if not df.empty else "n/a"
        ),
        "generated": dt.datetime.utcnow().strftime("%d/%m/%Y %H:%M UTC"),
    }

    # Charts → base64 (ignore if missing)
    charts_html = ""
    try:
        charts_html += f'<img alt="Cash Bridge" style="max-width:100%" src="data:image/png;base64,{fig_to_b64(cash_bridge_fig)}" />'
    except Exception:
        charts_html += "<p>Cash bridge unavailable.</p>"
    try:
        charts_html += f'<img alt="Daily Net" style="max-width:100%" src="data:image/png;base64,{fig_to_b64(fig)}" />'
    except Exception:
        charts_html += "<p>Daily chart unavailable.</p>"
    try:
        charts_html += f'<img alt="Monthly Revenue vs Expenses" style="max-width:100%;margin-top:10px" src="data:image/png;base64,{fig_to_b64(fig2)}" />'
    except Exception:
        charts_html += "<p>Monthly chart unavailable.</p>"

    # Tables (use your already-computed frames if you have them;
    # otherwise rebuild quickly from current df)
    last10 = df.sort_values("Date", ascending=False).head(80)
    top5_exp = (df[df["Type"]=="EXPENSE"]
                .assign(Abs=df["Amount"].abs())
                .nlargest(5, "Abs")
                .drop(columns="Abs"))
    top5_rev = (df[df["Type"]=="REVENUE"]
                .assign(Abs=df["Amount"].abs())
                .nlargest(5, "Abs")
                .drop(columns="Abs"))

    last10_html = df_to_html(last10, ["Date","Type","Category","Description","Amount"], "Last 10 transactions")
    top5exp_html = df_to_html(top5_exp, ["Date","Category","Description","Amount"], "Biggest 5 expenses")
    top5rev_html = df_to_html(top5_rev, ["Date","Category","Description","Amount"], "Biggest 5 revenues")

    # Transcript HTML
    transcript_items = []
    for m in st.session_state.chat:
        who = "CEO" if m["role"]=="user" else "CFO"
        t = m.get("ts","")
        body = (m["content"] or "").replace("\n","<br>")
        transcript_items.append(f"<div class='msg {m['role']}'><div class='meta'>{who} • {t}</div><div class='body'>{body}</div></div>")
    transcript_html = "\n".join(transcript_items) if transcript_items else "<p>No messages yet.</p>"

    html = f"""<!doctype html>
<html><head>
<meta charset="utf-8" />
<title>AI CFO Report</title>
<style>
 body{{font-family:Inter,system-ui,Segoe UI,Roboto,sans-serif;margin:24px}}
 h1{{margin:0}} .muted{{opacity:.6}}
 .grid{{display:grid;grid-template-columns:repeat(3,minmax(220px,1fr));gap:12px;margin:12px 0}}
 .card{{border:1px solid #eee;border-radius:12px;padding:12px}}
 .label{{font-size:12px;opacity:.7}} .val{{font-size:20px;font-weight:600}}
 .msg{{border:1px solid #eee;border-radius:12px;padding:10px;margin:8px 0}}
 .msg.user{{background:#fafbff}} .msg.assistant{{background:#f9fffa}}
 .meta{{font-size:12px;opacity:.6;margin-bottom:6px}}
 .body{{white-space:pre-wrap}}
 img{{border:1px solid #eee;border-radius:12px}}
 table{{border-collapse:collapse;width:100%;margin:8px 0}}
 th,td{{border:1px solid #eee;padding:8px;text-align:left}}
 th{{background:#fafafa}}
</style></head>
<body>
  <h1>AI CFO — Dashboard & Conversation</h1>
  <div class="muted">Period: {snap['period']} • Generated: {snap['generated']}</div>

  <div class="grid">
    <div class="card"><div class="label">Cash balance</div><div class="val">{snap['cash']}</div></div>
    <div class="card"><div class="label">Burn rate (mo)</div><div class="val">{snap['burn']}</div></div>
    <div class="card"><div class="label">Runway</div><div class="val">{snap['runway']}</div></div>
    <div class="card"><div class="label">Expenses</div><div class="val">{snap['expenses']}</div></div>
    <div class="card"><div class="label">Revenue</div><div class="val">{snap['revenue']}</div></div>
  </div>

  <h2>Charts</h2>
  {charts_html}

  <h2>Tables</h2>
  {last10_html}
  {top5exp_html}
  {top5rev_html}

  <h2>Conversation Transcript</h2>
  {transcript_html}
</body></html>"""
    return html.encode("utf-8")


<<<<<<< HEAD
vendor_summary: Optional[pd.DataFrame] = None
if vendor_rules is not None and "Vendor" in df.columns:
    vendor_summary = top_vendors_by_spend(df)

if vendor_summary is not None and not vendor_summary.empty:
    st.subheader("Top Vendors by Spend")
    vendor_summary = vendor_summary.assign(
        **{
            "Cumulative %": (vendor_summary["Spend"].cumsum() / vendor_summary["Spend"].sum()) * 100,
            "Spend": vendor_summary["Spend"].astype(float),
        }
    )
    vendor_fig = go.Figure()
    vendor_fig.add_bar(x=vendor_summary["Vendor"], y=vendor_summary["Spend"], name="Spend")
    vendor_fig.add_trace(
        go.Scatter(
            x=vendor_summary["Vendor"],
            y=vendor_summary["Cumulative %"],
            name="Cumulative %",
            mode="lines+markers",
            yaxis="y2",
        )
=======
st.markdown("### 📥 Download")
colx, coly = st.columns(2)
with colx:
    # JSON transcript download
    transcript_json = json.dumps(st.session_state.chat, indent=2).encode("utf-8")
    st.download_button("Download conversation (JSON)", data=transcript_json,
                       file_name="ai_cfo_conversation.json", mime="application/json")
with coly:
    # Full HTML report (KPIs + charts + transcript)
    report_bytes = build_report_html()
    st.download_button("Download dashboard + conversation (HTML)", data=report_bytes,
                       file_name="ai_cfo_report.html", mime="text/html")
    st.markdown("### ⬇️ Data exports")
    col1, col2, col3, col4, col5 = st.columns(5)

    # Current filtered transactions → CSV
    with col1:
        tx_export = df.copy()
        tx_export["Date"] = format_dayfirst_series(tx_export["Date"])
        st.download_button(
            "Transactions (CSV)",
            data=tx_export.to_csv(index=False).encode("utf-8"),
            file_name="transactions_filtered.csv",
            mime="text/csv"
        )

    # Last 10 / Top 5s → CSV
    with col2:
        last10_csv = df.sort_values("Date", ascending=False).head(10)[
            ["Date", "Type", "Category", "Description", "Amount"]]
        last10_csv_export = last10_csv.copy()
        last10_csv_export["Date"] = format_dayfirst_series(last10_csv_export["Date"])
        st.download_button(
            "Last 10 (CSV)",
            data=last10_csv_export.to_csv(index=False).encode("utf-8"),
            file_name="last10.csv",
            mime="text/csv"
        )
        vendor_fig = go.Figure()
        vendor_fig.add_bar(x=vendor_summary["Vendor"], y=vendor_summary["Spend"], name="Spend")
        vendor_fig.add_trace(
            go.Scatter(
                x=vendor_summary["Vendor"],
                y=vendor_summary["Cumulative %"],
                name="Cumulative %",
                mode="lines+markers",
                yaxis="y2",
            )
        )
        vendor_fig.update_layout(
            title="Top Vendors by Spend",
            xaxis_title=None,
            yaxis_title="Amount",
            legend_title=None,
            yaxis2=dict(title="Cumulative %", overlaying="y", side="right", range=[0, 100]),
        )

    with col5:
        notes_download = notes_export.copy()
        if not notes_download.empty:
            notes_download["Date"] = format_dayfirst_series(notes_download["Date"])
            notes_download = notes_download[["Date", "Type", "Category", "Description", "Amount", "Note"]]
            notes_data = notes_download.to_csv(index=False).encode("utf-8")
            disable_notes = False
        else:
            notes_data = pd.DataFrame(columns=["Date", "Type", "Category", "Description", "Amount", "Note"]).to_csv(index=False).encode("utf-8")
            disable_notes = True
        st.download_button(
            "Notes (CSV)",
            data=notes_data,
            file_name="transaction_notes.csv",
            mime="text/csv",
            disabled=disable_notes
        )

    # Optional XLSX (in-memory) export of the three tables in separate sheets
    import io

    xlsx_buf = io.BytesIO()
    with pd.ExcelWriter(xlsx_buf, engine="xlsxwriter") as writer:
        df.to_excel(writer, index=False, sheet_name="Transactions")
        last10_csv.to_excel(writer, index=False, sheet_name="Last10")
        top5_exp_csv.to_excel(writer, index=False, sheet_name="Top5_Expenses")
        top5_rev_csv.to_excel(writer, index=False, sheet_name="Top5_Revenues")
        notes_sheet = notes_export.copy() if not notes_export.empty else pd.DataFrame(columns=["Date", "Type", "Category", "Description", "Amount", "Note"])
        if not notes_sheet.empty:
            notes_sheet = notes_sheet.copy()
            notes_sheet["Date"] = format_dayfirst_series(notes_sheet["Date"])
        notes_sheet.to_excel(writer, index=False, sheet_name="Notes")
    xlsx_buf.seek(0)
    st.download_button(
        "All tables (XLSX)",
        data=xlsx_buf.getvalue(),
        file_name="ai_cfo_tables.xlsx",
        mime="application/vnd.openxmlformats-officedocument.spreadsheetml.sheet"
>>>>>>> dcc50401
    )
    vendor_fig.update_layout(
        title="Top Vendors by Spend",
        xaxis_title=None,
        yaxis_title="Amount",
        legend_title=None,
        yaxis2=dict(title="Cumulative %", overlaying="y", side="right", range=[0, 100]),
    )
    st.plotly_chart(vendor_fig, use_container_width=True, theme="streamlit")
    vendor_display = vendor_summary.copy()
    vendor_display["Spend"] = vendor_display["Spend"].map(fmt_money)
    vendor_display["Cumulative %"] = vendor_display["Cumulative %"].map(lambda v: f"{v:.1f}%")
    st.dataframe(vendor_display, use_container_width=True)
elif vendor_rules_file is not None and vendor_rules is not None:
    st.info("No vendor matches found with the provided rules.")
elif vendor_rules_file is not None:
    st.info("Vendor rules supplied but no matches detected in the filtered data.")

if vendor_rules is not None and "Vendor" in df.columns:
    vendor_summary = top_vendors_by_spend(df)
    if vendor_summary is not None and not vendor_summary.empty:
        st.subheader("Top Vendors by Spend")
        vendor_summary = vendor_summary.assign(
            **{
                "Cumulative %": (vendor_summary["Spend"].cumsum() / vendor_summary["Spend"].sum()) * 100,
                "Spend": vendor_summary["Spend"].astype(float),
            }
        )
        vendor_fig = go.Figure()
        vendor_fig.add_bar(x=vendor_summary["Vendor"], y=vendor_summary["Spend"], name="Spend")
        vendor_fig.add_trace(
            go.Scatter(
                x=vendor_summary["Vendor"],
                y=vendor_summary["Cumulative %"],
                name="Cumulative %",
                mode="lines+markers",
                yaxis="y2",
            )
        )
        vendor_fig.update_layout(
            title="Top Vendors by Spend",
            xaxis_title=None,
            yaxis_title="Amount",
            legend_title=None,
            yaxis2=dict(title="Cumulative %", overlaying="y", side="right", range=[0, 100]),
        )
        st.plotly_chart(vendor_fig, use_container_width=True, theme="streamlit")
        vendor_display = vendor_summary.copy()
        vendor_display["Spend"] = vendor_display["Spend"].map(fmt_money)
        vendor_display["Cumulative %"] = vendor_display["Cumulative %"].map(lambda v: f"{v:.1f}%")
        st.dataframe(vendor_display, use_container_width=True)
    else:
        st.info("No vendor matches found with the provided rules.")
elif vendor_rules_file is not None:
    st.info("Vendor rules supplied but no matches detected in the filtered data.")

# =========================
# Tables
# =========================
t1, t2 = st.columns([2, 1])
with t1:
    st.subheader("Last 10 transactions")
    if not kpi["last10"].empty:
        st.dataframe(
            kpi["last10"][["Date", "Type", "Category", "Description", "Amount"]]
            .assign(Date=lambda d: format_dayfirst_series(d["Date"])),
            use_container_width=True,
            height=360
        )
    else:
        st.write("No transactions in range.")
with t2:
    st.subheader("Biggest 5 expenses")
    if not kpi["top5_exp"].empty:
        st.dataframe(
            kpi["top5_exp"][["Date", "Category", "Description", "Amount"]]
            .assign(Date=lambda d: format_dayfirst_series(d["Date"])),
            use_container_width=True,
            height=180
        )
    else:
        st.write("No expenses in range.")
    st.subheader("Biggest 5 revenues")
    if not kpi["top5_rev"].empty:
        st.dataframe(
            kpi["top5_rev"][["Date", "Category", "Description", "Amount"]]
            .assign(Date=lambda d: format_dayfirst_series(d["Date"])),
            use_container_width=True,
            height=180
        )
    else:
        st.write("No revenues in range.")

notes_section = df.sort_values("Date", ascending=False).head(200).copy()
if "transaction_notes" not in st.session_state:
    st.session_state.transaction_notes = {}
notes_map = st.session_state.transaction_notes
if notes_map:
    pinned = df[df["__row_id__"].isin(notes_map.keys())]
    if not pinned.empty:
        notes_section = pd.concat([notes_section, pinned]).drop_duplicates("__row_id__", keep="first")
        notes_section = notes_section.sort_values("Date", ascending=False)
if not notes_section.empty:
    st.subheader("Notes & Decisions Log")
    editable = notes_section[["__row_id__", "Date", "Type", "Category", "Description", "Amount"]].copy()
    editable["Date"] = editable["Date"].dt.strftime(DATE_DISPLAY_FMT)
    editable["Amount"] = editable["Amount"].map(fmt_money)
    editable["Note"] = editable["__row_id__"].map(notes_map).fillna("")
    column_config = {
        "__row_id__": st.column_config.Column("Row ID", disabled=True),
        "Date": st.column_config.Column("Date", disabled=True),
        "Type": st.column_config.Column("Type", disabled=True),
        "Category": st.column_config.Column("Category", disabled=True),
        "Description": st.column_config.Column("Description", disabled=True),
        "Amount": st.column_config.Column("Amount", disabled=True),
    }
    edited = st.data_editor(
        editable,
        key="notes_editor",
        hide_index=True,
        column_config=column_config,
    )
    if edited is not None:
        for _, row in edited.iterrows():
            note_val = row.get("Note", "").strip()
            rid = row["__row_id__"]
            if note_val:
                notes_map[rid] = note_val
            elif rid in notes_map:
                del notes_map[rid]
    notes_export = df[df["__row_id__"].isin(notes_map.keys())].copy()
    notes_export["Note"] = notes_export["__row_id__"].map(notes_map)
    notes_export = notes_export.drop(columns=["__row_id__"], errors="ignore")[["Date", "Type", "Category", "Description", "Amount", "Note"]]
else:
    notes_export = pd.DataFrame(columns=["Date", "Type", "Category", "Description", "Amount", "Note"])

# =========================
# Charts
# =========================
st.subheader("Trends")

fig = None
fig2 = None
cash_bridge_fig = None
forecast_fig = None

if not df.empty:
    cash_bridge_fig = build_cash_bridge(df, start_date, end_date)
    if cash_bridge_fig is not None:
        st.plotly_chart(cash_bridge_fig, use_container_width=True, theme="streamlit")

    daily = compute_daily_summary(df)
    monthly = compute_monthly_summary(df)

    tab1, tab2 = st.tabs(["Daily Net", "Monthly Revenue vs Expenses"])

    with tab1:
        if daily.empty:
            st.info("Not enough daily data to chart.")
        else:
            daily_sorted = daily.sort_values("Day")
            fig = px.line(
                daily_sorted,
                x="Day",
                y=["Revenue", "Expenses", "Net"],
                title="Daily Revenue / Expenses / Net",
            )
            fig.update_layout(legend_title=None, xaxis_title=None, yaxis_title="Amount")
            fig.update_xaxes(tickformat="%d/%m/%Y")

            color_lookup = {trace.name: trace.line.color for trace in fig.data}
            ordinal_days = daily_sorted["Day"].map(pd.Timestamp.toordinal).to_numpy()
            avg_positions = {"Revenue": "top left", "Expenses": "top right", "Net": "bottom left"}

            for metric in ["Revenue", "Expenses", "Net"]:
                if metric not in daily_sorted.columns or len(daily_sorted) < 2:
                    continue
                y_vals = daily_sorted[metric].to_numpy(dtype=float)
                if not np.isfinite(y_vals).any() or np.unique(ordinal_days).size < 2:
                    continue
                coeffs = np.polyfit(ordinal_days, y_vals, 1)
                trend = coeffs[0] * ordinal_days + coeffs[1]
                fig.add_trace(
                    go.Scatter(
                        x=daily_sorted["Day"],
                        y=trend,
                        name=f"{metric} trend",
                        mode="lines",
                        line=dict(color=color_lookup.get(metric), dash="dash"),
                        showlegend=True,
                    )
                )
                avg_val = float(np.nanmean(y_vals))
                if np.isfinite(avg_val):
                    fig.add_hline(
                        y=avg_val,
                        line_dash="dot",
                        line_color=color_lookup.get(metric),
                        annotation_text=f"{metric} avg {fmt_money(avg_val)}",
                        annotation_position=avg_positions.get(metric, "top left"),
                    )

            st.plotly_chart(fig, use_container_width=True, theme="streamlit")
            st.caption(
                "Daily averages — Revenue: {} • Expenses: {} • Net: {}".format(
                    fmt_money(np.nanmean(daily_sorted["Revenue"])),
                    fmt_money(np.nanmean(daily_sorted["Expenses"])),
                    fmt_money(np.nanmean(daily_sorted["Net"])),
                )
            )

    with tab2:
        if monthly.empty:
            st.info("Not enough monthly data to chart.")
        else:
            m_df = monthly.copy()
            m_df_display = m_df.copy()
            m_df_display["YearMonthLabel"] = format_month_period(m_df_display["YearMonth"])

            fig2 = px.bar(
                m_df_display,
                x="YearMonthLabel",
                y=["Revenue", "Expenses"],
                barmode="group",
                title="Monthly Revenue vs Expenses",
            )
            fig2.update_layout(legend_title=None, xaxis_title=None, yaxis_title="Amount")
            fig2.update_xaxes(tickformat="%m/%Y")

            color_lookup2 = {trace.name: getattr(trace.marker, "color", None) for trace in fig2.data}
            month_ordinals = m_df["YearMonth"].dt.to_timestamp().map(pd.Timestamp.toordinal).to_numpy()
            avg_positions2 = {"Revenue": "top left", "Expenses": "top right"}

            for metric in ["Revenue", "Expenses"]:
                if metric not in m_df.columns or len(m_df) < 2:
                    continue
                y_vals = m_df[metric].to_numpy(dtype=float)
                if not np.isfinite(y_vals).any() or np.unique(month_ordinals).size < 2:
                    continue
                coeffs = np.polyfit(month_ordinals, y_vals, 1)
                trend = coeffs[0] * month_ordinals + coeffs[1]
                fig2.add_trace(
                    go.Scatter(
                        x=m_df_display["YearMonthLabel"],
                        y=trend,
                        name=f"{metric} trend",
                        mode="lines",
                        line=dict(color=color_lookup2.get(metric), dash="dash"),
                        showlegend=True,
                    )
                )
                avg_val = float(np.nanmean(y_vals))
                if np.isfinite(avg_val):
                    fig2.add_hline(
                        y=avg_val,
                        line_dash="dot",
                        line_color=color_lookup2.get(metric),
                        annotation_text=f"{metric} avg {fmt_money(avg_val)}",
                        annotation_position=avg_positions2.get(metric, "top left"),
                    )

            if rev_target:
                fig2.add_hline(
                    y=rev_target,
                    line_dash="dash",
                    line_color=color_lookup2.get("Revenue", "#2ca02c"),
                    annotation_text=f"Revenue target {fmt_money(rev_target)}",
                    annotation_position="bottom left",
                )
            if exp_target:
                fig2.add_hline(
                    y=exp_target,
                    line_dash="dash",
                    line_color=color_lookup2.get("Expenses", "#d62728"),
                    annotation_text=f"Expenses target {fmt_money(exp_target)}",
                    annotation_position="bottom right",
                )

            st.plotly_chart(fig2, use_container_width=True, theme="streamlit")
            st.caption(
                "Monthly averages — Revenue: {} • Expenses: {}".format(
                    fmt_money(np.nanmean(m_df["Revenue"])),
                    fmt_money(np.nanmean(m_df["Expenses"])),
                )
            )

    forecast_df = compute_13_week_forecast(df)
    forecast_fig = build_forecast_chart(forecast_df)
    if forecast_fig is not None:
        st.plotly_chart(forecast_fig, use_container_width=True, theme="streamlit")
        if forecast_df is not None:
            future = forecast_df[forecast_df["is_forecast"]]
            if not future.empty:
                avg_daily_net = float(future["Net"].mean())
                if avg_daily_net < 0 and kpi["cash"] > 0:
                    days_to_zero = kpi["cash"] / abs(avg_daily_net)
                    projected_date = future["Day"].min() + pd.to_timedelta(days_to_zero, unit="D")
                    st.caption(
                        f"Implied runway exhaustion date: {format_dayfirst_scalar(projected_date)} (assuming forecast burn)."
                    )
else:
    st.info("No rows match your filters. Adjust the date range or Type filter.")


st.markdown("### 📥 Download")
colx, coly = st.columns(2)
with colx:
    # JSON transcript download
    transcript_json = json.dumps(st.session_state.chat, indent=2).encode("utf-8")
    st.download_button(
        "Download conversation (JSON)",
        data=transcript_json,
        file_name="ai_cfo_conversation.json",
        mime="application/json",
    )
with coly:
    # Full HTML report (KPIs + charts + transcript)
    report_bytes = build_report_html()
    st.download_button(
        "Download dashboard + conversation (HTML)",
        data=report_bytes,
        file_name="ai_cfo_report.html",
        mime="text/html",
    )
    st.markdown("### ⬇️ Data exports")
    col1, col2, col3, col4, col5 = st.columns(5)

    # Current filtered transactions → CSV
    with col1:
        tx_export = df.copy()
        tx_export["Date"] = format_dayfirst_series(tx_export["Date"])
        st.download_button(
            "Transactions (CSV)",
            data=tx_export.to_csv(index=False).encode("utf-8"),
            file_name="transactions_filtered.csv",
            mime="text/csv",
        )

    # Last 10 / Top 5s → CSV
    with col2:
        last10_csv = df.sort_values("Date", ascending=False).head(10)[
            ["Date", "Type", "Category", "Description", "Amount"]
        ]
        last10_csv_export = last10_csv.copy()
        last10_csv_export["Date"] = format_dayfirst_series(last10_csv_export["Date"])
        st.download_button(
            "Last 10 (CSV)",
            data=last10_csv_export.to_csv(index=False).encode("utf-8"),
            file_name="last10.csv",
            mime="text/csv",
        )

    with col3:
        top5_exp_csv = (
            df[df["Type"] == "EXPENSE"]
            .assign(Abs=df["Amount"].abs())
            .nlargest(5, "Abs")
            .drop(columns="Abs")
        )[["Date", "Category", "Description", "Amount"]]
        top5_exp_csv_export = top5_exp_csv.copy()
        top5_exp_csv_export["Date"] = format_dayfirst_series(top5_exp_csv_export["Date"])
        st.download_button(
            "Top 5 expenses (CSV)",
            data=top5_exp_csv_export.to_csv(index=False).encode("utf-8"),
            file_name="top5_expenses.csv",
            mime="text/csv",
        )

    with col4:
        top5_rev_csv = (
            df[df["Type"] == "REVENUE"]
            .assign(Abs=df["Amount"].abs())
            .nlargest(5, "Abs")
            .drop(columns="Abs")
        )[["Date", "Category", "Description", "Amount"]]
        top5_rev_csv_export = top5_rev_csv.copy()
        top5_rev_csv_export["Date"] = format_dayfirst_series(top5_rev_csv_export["Date"])
        st.download_button(
            "Top 5 revenues (CSV)",
            data=top5_rev_csv_export.to_csv(index=False).encode("utf-8"),
            file_name="top5_revenues.csv",
            mime="text/csv",
        )

    with col5:
        notes_download = notes_export.copy()
        if not notes_download.empty:
            notes_download["Date"] = format_dayfirst_series(notes_download["Date"])
            notes_download = notes_download[
                ["Date", "Type", "Category", "Description", "Amount", "Note"]
            ]
            notes_data = notes_download.to_csv(index=False).encode("utf-8")
            disable_notes = False
        else:
            notes_data = (
                pd.DataFrame(
                    columns=["Date", "Type", "Category", "Description", "Amount", "Note"]
                )
                .to_csv(index=False)
                .encode("utf-8")
            )
            disable_notes = True
        st.download_button(
            "Notes (CSV)",
            data=notes_data,
            file_name="transaction_notes.csv",
            mime="text/csv",
            disabled=disable_notes,
        )

    # Optional XLSX (in-memory) export of the three tables in separate sheets
    import io

    xlsx_buf = io.BytesIO()
    with pd.ExcelWriter(xlsx_buf, engine="xlsxwriter") as writer:
        df.to_excel(writer, index=False, sheet_name="Transactions")
        last10_csv.to_excel(writer, index=False, sheet_name="Last10")
        top5_exp_csv.to_excel(writer, index=False, sheet_name="Top5_Expenses")
        top5_rev_csv.to_excel(writer, index=False, sheet_name="Top5_Revenues")
        notes_sheet = (
            notes_export.copy()
            if not notes_export.empty
            else pd.DataFrame(
                columns=["Date", "Type", "Category", "Description", "Amount", "Note"]
            )
        )
        if not notes_sheet.empty:
            notes_sheet = notes_sheet.copy()
            notes_sheet["Date"] = format_dayfirst_series(notes_sheet["Date"])
        notes_sheet.to_excel(writer, index=False, sheet_name="Notes")
    xlsx_buf.seek(0)
    st.download_button(
        "All tables (XLSX)",
        data=xlsx_buf.getvalue(),
        file_name="ai_cfo_tables.xlsx",
        mime="application/vnd.openxmlformats-officedocument.spreadsheetml.sheet",
    )


# =========================
# Audit
# =========================
with st.expander("Calculation audit"):
    left, right = st.columns(2)
    with left:
        st.write("**Distinct Type values (post-normalization)**")
        st.write(sorted(df_raw["Type"].dropna().unique()))
        st.write("**Sheet used:**", df_raw["__sheet_used__"].iloc[0])
        if not bool(df_raw["__used_exact_tx_sheet__"].iloc[0]):
            st.warning("Used the first sheet because 'transaction' wasn't found.")
        st.write("**Row counts**")
        st.write({
            "All rows": len(df_raw),
            "Filtered rows": len(df),
            "Revenues": int((df['Type'] == 'REVENUE').sum()),
            "Expenses": int((df['Type'] == 'EXPENSE').sum()),
        })

    with right:
        st.write("**Monthly expenses used for burn (filtered period)**")
        if "YearMonth" not in df.columns:
            df["YearMonth"] = df["Date"].dt.to_period("M")
        exp_f = df[df["Type"] == "EXPENSE"].copy()
        if not exp_f.empty:
            burn_series = (exp_f.assign(Abs=lambda d: d["Amount"].abs())
                           .groupby("YearMonth")["Abs"].sum())
            burn_table = burn_series.rename("Expenses").to_frame()
            burn_table.index = format_month_period(burn_table.index.to_series()).values
            st.dataframe(burn_table)
            st.write("**Burn (mean):**", fmt_money(burn_series.mean()))
        else:
            st.write("No expenses in filtered period.")

    # <- still inside "Calculation audit"
    with st.expander("Date parsing diagnostics"):
        sample = df_raw.head(30).copy()
        sample["_raw_Date"] = sample["Date"]
        parsed = smart_parse_dates(sample["_raw_Date"])
        sample["_parsed_Date"] = parsed
        sample["_parsed_Date_str"] = format_dayfirst_series(parsed)
        st.dataframe(sample[["_raw_Date", "_parsed_Date_str"]])

<|MERGE_RESOLUTION|>--- conflicted
+++ resolved
@@ -1484,7 +1484,6 @@
     return html.encode("utf-8")
 
 
-<<<<<<< HEAD
 vendor_summary: Optional[pd.DataFrame] = None
 if vendor_rules is not None and "Vendor" in df.columns:
     vendor_summary = top_vendors_by_spend(df)
@@ -1507,7 +1506,6 @@
             mode="lines+markers",
             yaxis="y2",
         )
-=======
 st.markdown("### 📥 Download")
 colx, coly = st.columns(2)
 with colx:
@@ -1603,7 +1601,6 @@
         data=xlsx_buf.getvalue(),
         file_name="ai_cfo_tables.xlsx",
         mime="application/vnd.openxmlformats-officedocument.spreadsheetml.sheet"
->>>>>>> dcc50401
     )
     vendor_fig.update_layout(
         title="Top Vendors by Spend",
