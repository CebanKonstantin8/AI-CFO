--- conflicted
+++ resolved
@@ -1484,17 +1484,6 @@
     return html.encode("utf-8")
 
 
-<<<<<<< HEAD
-if vendor_rules is not None and "Vendor" in df.columns:
-    vendor_summary = top_vendors_by_spend(df)
-    if vendor_summary is not None and not vendor_summary.empty:
-        st.subheader("Top Vendors by Spend")
-        vendor_summary = vendor_summary.assign(
-            **{
-                "Cumulative %": (vendor_summary["Spend"].cumsum() / vendor_summary["Spend"].sum()) * 100,
-                "Spend": vendor_summary["Spend"].astype(float),
-            }
-=======
 st.markdown("### 📥 Download")
 colx, coly = st.columns(2)
 with colx:
@@ -1532,7 +1521,6 @@
             data=last10_csv_export.to_csv(index=False).encode("utf-8"),
             file_name="last10.csv",
             mime="text/csv"
->>>>>>> 9d460fba
         )
         vendor_fig = go.Figure()
         vendor_fig.add_bar(x=vendor_summary["Vendor"], y=vendor_summary["Spend"], name="Spend")
@@ -1552,17 +1540,6 @@
             legend_title=None,
             yaxis2=dict(title="Cumulative %", overlaying="y", side="right", range=[0, 100]),
         )
-<<<<<<< HEAD
-        st.plotly_chart(vendor_fig, use_container_width=True, theme="streamlit")
-        vendor_display = vendor_summary.copy()
-        vendor_display["Spend"] = vendor_display["Spend"].map(fmt_money)
-        vendor_display["Cumulative %"] = vendor_display["Cumulative %"].map(lambda v: f"{v:.1f}%")
-        st.dataframe(vendor_display, use_container_width=True)
-    else:
-        st.info("No vendor matches found with the provided rules.")
-elif vendor_rules_file is not None:
-    st.info("Vendor rules supplied but no matches detected in the filtered data.")
-=======
 
     with col5:
         notes_download = notes_export.copy()
@@ -1603,7 +1580,6 @@
         file_name="ai_cfo_tables.xlsx",
         mime="application/vnd.openxmlformats-officedocument.spreadsheetml.sheet"
     )
->>>>>>> 9d460fba
 
 if vendor_rules is not None and "Vendor" in df.columns:
     vendor_summary = top_vendors_by_spend(df)
